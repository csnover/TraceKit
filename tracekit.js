--- conflicted
+++ resolved
@@ -1,9 +1,10 @@
+/// <reference path="tracekit.d.ts"/>
 /**
  * https://github.com/csnover/TraceKit
  * @license MIT
  * @namespace TraceKit
  */
-(function(window, undefined) {
+(function (window, undefined) {
 if (!window) {
     return;
 }
@@ -120,70 +121,69 @@
         lastException = null,
         lastExceptionStack = null;
 
-  
+    /**
+     * 
+     * @param {*} newOnErrorHandler 
+     * @param {*} errorWindow 
+     * @param {*} oldOnErrorHandler 
+     * @param {*} oldOnunhandledrejection 
+     */
+    function HandlerClass(newOnErrorHandler, errorWindow, oldOnErrorHandler, oldOnunhandledrejection) {
+        this.handler = newOnErrorHandler;
+        this.window = errorWindow;
+        this.oldOnErrorHandler = oldOnErrorHandler;
+        this.oldOnunhandledrejection = oldOnunhandledrejection;
+    }
+
     /**     
-    * Can the window be used     
-    * @param {type} win      
-    * @returns {boolean}  
-    * @memberof TraceKit.report
-    */
+     * Can the window be used     
+     * @param {Window} win      
+     * @returns {boolean}  
+     * @memberof TraceKit.report
+     */
     function isWindowAccessible(win) {
-      try {
-        return (win.location.href);
-      } catch (e) { return false; }
+        try {
+            return (win.location.href !=='');
+        } catch (e) {
+            return false;
+        }
     }
     /**
      * Add a crash handler.
      * @param {Function} handler
-     * @param {window} win default is current window. Need if you want to subcribe tracekit to another window/frame
+     * @param {Window} win default is current window. Need if you want to subcribe tracekit to another window/frame
      * @memberof TraceKit.report
      */
-<<<<<<< HEAD
     function subscribe(handler, win) {
-      win = (win || window);
-      if (isWindowAccessible(win)) {
-        TraceKit.windowPointer = win;
-        installGlobalHandler(handler, win);
-      }
-=======
-    function subscribe(handler) {
-        installGlobalHandler();
-        installGlobalUnhandledRejectionHandler();
-        handlers.push(handler);
->>>>>>> f03357cf
-    }
-
+        win = (win || window);
+        if (isWindowAccessible(win)) {
+            TraceKit.windowPointer = win;
+            installGlobalHandler(handler, win);
+        }
+    }
     /**
      * Remove a crash handler.
      * @param {Function} handler
-     * @param {window} win default is current window. Need if you want to unsubcribe tracekit to another window/frame
+     * @param {Window} win default is current window. Need if you want to unsubcribe tracekit to another window/frame
      * @memberof TraceKit.report
      */
     function unsubscribe(handler, win) {
-      win = (win || window);
-      if (isWindowAccessible(win)) {
-        for (var i = handlers.length - 1; i >= 0; --i) {
-          if (handlers[i][0] === handler && win === handlers[i][1]) {
-                // put back the old event handler
-            //    win.onerror = handlers[i][2];
-                // remove handler from handlers
-                handlers.splice(i, 1);
-            }
-        }
-<<<<<<< HEAD
-      }
-=======
-
-        if (handlers.length === 0) {
-            uninstallGlobalHandler();
-            uninstallGlobalUnhandledRejectionHandler();
-        }
->>>>>>> f03357cf
+        win = (win || window);
+        if (isWindowAccessible(win)) {
+            for (var i = handlers.length - 1; i >= 0; --i) {
+                if (handlers[i].handler === handler && win === handlers[i].window) {
+                    // put back the old event handler
+                    uninstallGlobalHandler(handlers[i]);
+                    // remove handler from handlers
+                    handlers.splice(i, 1);
+                }
+            }
+        }
     }
 
     /**
      * Dispatch stack information to all handlers.
-     * @param {TraceKit.StackTrace} stack
+     * @param {StackTrace} stack
      * @param {boolean} isWindowError Is this a top-level window error?
      * @param {array} args all the arguments from onerror event. Array of [Message, url, lineNo, columnNo, errorObj]
      * @memberof TraceKit.report
@@ -191,59 +191,49 @@
      */
     function notifyHandlers(stack, isWindowError, args) {
         var exception = null;
-        if (isWindowError && !TraceKit.collectWindowErrors) {
-          return;
+        if (isWindowError && !TraceKit.collectWindowErrors || handlers.length===0) {
+            return;
         }
         for (var i in handlers) {
-        if (_has(handlers, i) && handlers[i][1] === TraceKit.windowPointer) {
+            if (_has(handlers, i) && handlers[i].window === TraceKit.windowPointer) {
                 try {
-                  var errorObj=(args.length > 4) ? args[4] : null;
-                  handlers[i][0](stack, isWindowError, errorObj);
+                    var errorObj = (args.length > 4) ? args[4] : args;
+                    handlers[i].handler(stack, isWindowError, errorObj);
                 } catch (inner) {
                     exception = inner;
                 }
-          // Call old onerror events
-          if (handlers[i][2]) {
-            return handlers[i][2].apply(handlers[i][1], args);
-            }
-        }
-      }
+            }
+        }
 
         if (exception) {
             throw exception;
         }
     }
-
-<<<<<<< HEAD
-=======
-    var _oldOnerrorHandler, _onErrorHandlerInstalled;
-    var _oldOnunhandledrejectionHandler, _onUnhandledRejectionHandlerInstalled;
->>>>>>> f03357cf
 
     /**
      * Ensures all global unhandled exceptions are recorded.
      * Supported by Gecko and IE.
      * @param {string} message Error message.
      * @param {string} url URL of script that generated the exception.
-     * @param {(number|string)} lineNo The line number at which the error occurred.
+     * @param {number} lineNo The line number at which the error occurred.
      * @param {(number|string)=} columnNo The column number at which the error occurred.
      * @param {Error=} errorObj The actual Error object.
      * @memberof TraceKit.report
      */
     function traceKitWindowOnError(message, url, lineNo, columnNo, errorObj) {
-        var stack = null;
-      TraceKit.windowPointer = this;
+        var stack = {};
+        TraceKit.windowPointer = this;
         if (lastExceptionStack) {
             TraceKit.computeStackTrace.augmentStackTraceWithInitialElement(lastExceptionStack, url, lineNo, message);
-    	    processLastException();
-	    } else if (errorObj) {
+            processLastException();
+        } else if (errorObj) {
             stack = TraceKit.computeStackTrace(errorObj);
-            notifyHandlers(stack, true, errorObj);
+            notifyHandlers(stack, true, Array.prototype.slice.call(arguments));
         } else {
             var location = {
-              'url': url,
-              'line': lineNo,
-              'column': columnNo
+                'url': url,
+                'line': lineNo,
+                'column': columnNo
             };
             var name;
             var msg = message; // must be new var or will modify original `arguments`
@@ -259,11 +249,13 @@
             stack = {
                 'name': name,
                 'message': msg,
-              'mode': 'onerror',
-              'stack': [location]
+                'mode': 'onerror',
+                'stack': [location],
+                incomplete: false,
+                partial: false
             };
 
-            notifyHandlers(stack, true, null);
+            notifyHandlers(stack, true, Array.prototype.slice.call(arguments));
         }
 
 
@@ -286,52 +278,32 @@
     /**
      * Install a global onerror handler
      * @param {Function} handler
-     * @param {window} win tracekit will be attached to this window
+     * @param {Window} win tracekit will be attached to this window
      * @memberof TraceKit.report
      */
     function installGlobalHandler(handler, win) {
-      if (win._onErrorHandlerInstalled === true) {
+        if (win._onErrorHandlerInstalled === true) {
             return;
         }
-      var oldOnerrorHandler = win.onerror;
-      win.onerror = traceKitWindowOnError;
-      win._onErrorHandlerInstalled = true;
-      handlers.push([handler, win, oldOnerrorHandler]);
+        var oldOnerrorHandler = win.onerror;
+        var oldOnunhandledrejection = win.onunhandledrejection;
+        win.onerror = traceKitWindowOnError;
+        win.onunhandledrejection = traceKitWindowOnUnhandledRejection;
+        win._onErrorHandlerInstalled = true;
+        handlers.push(new HandlerClass(handler, win, oldOnerrorHandler, oldOnunhandledrejection));
     }
 
     /**
      * Uninstall the global onerror handler
+     * @param {HandlerClass} handler
      * @memberof TraceKit.report
      */
-    function uninstallGlobalHandler() {
-        if (_onErrorHandlerInstalled) {
-            window.onerror = _oldOnerrorHandler;
-            _onErrorHandlerInstalled = false;
-        }
-    }
-
-    /**
-     * Install a global onunhandledrejection handler
-     * @memberof TraceKit.report
-     */
-    function installGlobalUnhandledRejectionHandler() {
-        if (_onUnhandledRejectionHandlerInstalled === true) {
-            return;
-        }
-
-        _oldOnunhandledrejectionHandler = window.onunhandledrejection;
-        window.onunhandledrejection = traceKitWindowOnUnhandledRejection;
-        _onUnhandledRejectionHandlerInstalled = true;
-    }
-
-    /**
-     * Uninstall the global onunhandledrejection handler
-     * @memberof TraceKit.report
-     */
-    function uninstallGlobalUnhandledRejectionHandler() {
-        if (_onUnhandledRejectionHandlerInstalled) {
-            window.onerror = _oldOnunhandledrejectionHandler;
-            _onUnhandledRejectionHandlerInstalled = false;
+    function uninstallGlobalHandler(handler) {
+        var win = handler.window;
+        if (win._onErrorHandlerInstalled) {
+            win.onerror = handler.oldOnErrorHandler;
+            win.onunhandledrejection = handler.oldOnunhandledrejection;
+            win._onErrorHandlerInstalled = false;
         }
     }
 
@@ -358,7 +330,7 @@
             if (lastException === ex) {
                 return; // already caught by an inner catch block, ignore
             } else {
-              processLastException();
+                processLastException();
             }
         }
 
@@ -371,7 +343,7 @@
         // this exception; otherwise, we will end up with an incomplete
         // stack trace
         window.setTimeout(function () {
-            if (lastException == ex) {
+            if (lastException === ex) {
                 processLastException();
             }
         }, (stack.incomplete ? 2000 : 0));
@@ -401,8 +373,10 @@
  * @typedef {Object} StackTrace
  * @property {string} name The name of the thrown exception.
  * @property {string} message The exception error message.
- * @property {TraceKit.StackFrame[]} stack An array of stack frames.
+ * @property {StackFrame[]} stack An array of stack frames.
  * @property {string} mode 'stack', 'stacktrace', 'multiline', 'callers', 'onerror', or 'failed' -- method used to collect the stack trace.
+ * @property {boolean?} incomplete 
+ * @property {boolean?} partial 
  * @memberof TraceKit
  */
 
@@ -486,7 +460,7 @@
             return '';
         }
         try {
-            var getXHR = function() {
+            var getXHR = function () {
                 try {
                     return new window.XMLHttpRequest();
                 } catch (e) {
@@ -528,9 +502,9 @@
             */
             var source = '';
             var domain = '';
-        try {
-          domain = curWin.document.domain;
-        } catch (e) {}
+            try {
+                domain = curWin.document.domain;
+            } catch (e) {}
             var match = /(.*)\:\/\/([^:\/]+)([:\d]*)\/{0,1}([\s\S]*)/.exec(url);
             if (match && match[2] === domain) {
                 source = loadSource(url);
@@ -546,7 +520,7 @@
      * the name of a function by looking at the name of the variable it was
      * assigned to, if any.
      * @param {string} url URL of source code.
-     * @param {(string|number)} lineNo Line number in source code.
+     * @param {(number)} lineNo Line number in source code.
      * @return {string} The function name, if discoverable.
      * @memberof TraceKit.computeStackTrace
      */
@@ -582,7 +556,7 @@
     /**
      * Retrieves the surrounding lines from where an exception occurred.
      * @param {string} url URL of source code.
-     * @param {(string|number)} line Line number in source code to center around for context.
+     * @param {number} line Line number in source code to center around for context.
      * @return {?Array.<string>} Lines of source code.
      * @memberof TraceKit.computeStackTrace
      */
@@ -670,7 +644,7 @@
      * source code.
      * @param {string} fragment The code fragment.
      * @param {string} url The URL to search.
-     * @param {(string|number)} line The line number to examine.
+     * @param {number} line The line number to examine.
      * @return {?number} The column number.
      * @memberof TraceKit.computeStackTrace
      */
@@ -697,12 +671,12 @@
      * @memberof TraceKit.computeStackTrace
      */
     function findSourceByFunctionBody(func) {
-      if (_isUndefined(curWin && curWin.document)) {
+        if (_isUndefined(curWin && curWin.document)) {
             return;
         }
 
-      var urls = [curWin.location.href],
-        scripts = curWin.document.getElementsByTagName('script'),
+        var urls = [curWin.location.href],
+            scripts = curWin.document.getElementsByTagName('script'),
             body,
             code = '' + func,
             codeRE = /^function(?:\s+([\w$]+))?\s*\(([\w\s,]*)\)\s*\{\s*(\S[\s\S]*\S)\s*\}\s*$/,
@@ -801,7 +775,7 @@
      * Computes stack trace information from the stack property.
      * Chrome and Gecko use this property.
      * @param {Error} ex
-     * @return {?TraceKit.StackTrace} Stack trace information.
+     * @return {?StackTrace} Stack trace information.
      * @memberof TraceKit.computeStackTrace
      */
     function computeStackTraceFromStackProp(ex) {
@@ -820,7 +794,7 @@
             stack = [],
             submatch,
             parts,
-            element,
+            element = {},
             reference = /^(.*) is undefined$/.exec(ex.message);
 
         for (var i = 0, j = lines.length; i < j; ++i) {
@@ -840,7 +814,7 @@
                     'line': parts[3] ? +parts[3] : null,
                     'column': parts[4] ? +parts[4] : null
                 };
-            } else if ( parts = winjs.exec(lines[i]) ) {
+            } else if (parts = winjs.exec(lines[i])) {
                 element = {
                     'url': parts[2],
                     'func': parts[1] || UNKNOWN_FUNCTION,
@@ -866,7 +840,7 @@
                     'url': parts[3],
                     'func': parts[1] || UNKNOWN_FUNCTION,
                     'args': parts[2] ? parts[2].split(',') : [],
-                    'line': parts[4] ? +parts[4] : null,
+                    'line': parts[4] ? parseInt(parts[4]) : null,
                     'column': parts[5] ? +parts[5] : null
                 };
             } else {
@@ -891,10 +865,12 @@
         }
 
         return {
-            'mode': 'stack',
-            'name': ex.name,
-            'message': ex.message,
-            'stack': stack
+            mode: 'stack',
+            name: ex.name,
+            message: ex.message,
+            stack: stack,
+            incomplete: false,
+            partial: false
         };
     }
 
@@ -902,7 +878,7 @@
      * Computes stack trace information from the stacktrace property.
      * Opera 10+ uses this property.
      * @param {Error} ex
-     * @return {?TraceKit.StackTrace} Stack trace information.
+     * @return {?StackTrace} Stack trace information.
      * @memberof TraceKit.computeStackTrace
      */
     function computeStackTraceFromStacktraceProp(ex) {
@@ -928,7 +904,7 @@
                     'line': +parts[1],
                     'column': null,
                     'func': parts[3],
-                    'args':[]
+                    'args': []
                 };
             } else if ((parts = opera11Regex.exec(lines[line]))) {
                 element = {
@@ -977,7 +953,7 @@
      * Opera 9 and earlier use this method if the option to show stack
      * traces is turned on in opera:config.
      * @param {Error} ex
-     * @return {?TraceKit.StackTrace} Stack information.
+     * @return {?StackTrace} Stack information.
      * @memberof TraceKit.computeStackTrace
      */
     function computeStackTraceFromOperaMultiLineMessage(ex) {
@@ -1005,7 +981,7 @@
             lineRE2 = /^\s*Line (\d+) of inline#(\d+) script in ((?:file|https?|blob)\S+)(?:: in function (\S+))?\s*$/i,
             lineRE3 = /^\s*Line (\d+) of function script\s*$/i,
             stack = [],
-        scripts = (curWin && curWin.document && curWin.document.getElementsByTagName('script')),
+            scripts = (curWin && curWin.document && curWin.document.getElementsByTagName('script')),
             inlineScriptBlocks = [],
             parts;
 
@@ -1046,7 +1022,7 @@
                     }
                 }
             } else if ((parts = lineRE3.exec(lines[line]))) {
-          var url = curWin.location.href.replace(/#.*$/, '');
+                var url = curWin.location.href.replace(/#.*$/, '');
                 var re = new RegExp(escapeCodeAsRegExpForMatchingInsideHTML(lines[line + 1]));
                 var src = findSourceInUrls(re, [url]);
                 item = {
@@ -1150,7 +1126,7 @@
      * Safari and IE. The top frame is restored by
      * {@link augmentStackTraceWithInitialElement}.
      * @param {Error} ex
-     * @return {TraceKit.StackTrace=} Stack trace information.
+     * @return {StackTrace=} Stack trace information.
      * @memberof TraceKit.computeStackTrace
      */
     function computeStackTraceByWalkingCallerChain(ex, depth) {
@@ -1182,9 +1158,9 @@
             }
 
             if (typeof item.func === 'undefined') {
-              try {
-                item.func = parts.input.substring(0, parts.input.indexOf('{'));
-              } catch (e) { }
+                try {
+                    item.func = parts.input.substring(0, parts.input.indexOf('{'));
+                } catch (e) {}
             }
 
             if ((source = findSourceByFunctionBody(curr))) {
@@ -1203,7 +1179,7 @@
 
             if (funcs['' + curr]) {
                 recursion = true;
-            }else{
+            } else {
                 funcs['' + curr] = true;
             }
 
@@ -1321,8 +1297,8 @@
  */
 TraceKit.extendToAsynchronousCallbacks = function () {
     var _helper = function _helper(fnName) {
-      var originalFn = TraceKit.windowPointer[fnName];
-      TraceKit.windowPointer[fnName] = function traceKitAsyncExtension() {
+        var originalFn = TraceKit.windowPointer[fnName];
+        TraceKit.windowPointer[fnName] = function traceKitAsyncExtension() {
             // Make a copy of the arguments
             var args = _slice.call(arguments);
             var originalCallback = args[0];
