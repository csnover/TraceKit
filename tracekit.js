--- conflicted
+++ resolved
@@ -299,11 +299,7 @@
                 }
             }
 
-<<<<<<< HEAD
             var request = getXHR();
-=======
-            var request = new XMLHttpRequestWrapper();
->>>>>>> 55217091
             request.open('GET', url, false);
             request.send('');
             return request.responseText;
